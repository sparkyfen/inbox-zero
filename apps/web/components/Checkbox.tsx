--- conflicted
+++ resolved
@@ -11,11 +11,7 @@
     return (
       <input
         type="checkbox"
-<<<<<<< HEAD
-        className="h-4 w-4 cursor-pointer rounded border-gray-300 text-blue-600 focus:ring-blue-600"
-=======
         className="h-4 w-4 cursor-pointer rounded border-gray-300 text-black focus:ring-black"
->>>>>>> c229c4f1
         ref={ref}
         checked={props.checked}
         onChange={props.onChange}
